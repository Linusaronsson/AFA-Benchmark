from common.custom_types import (
    AFAClassifier,
    AFADataset,
    AFAMethod,
)

AFA_METHOD_TYPES = {
    "shim2018",
    "zannone2019",
    "kachuee2019",
    "covert2023",
    "gadgil2023",
    "ma2018",
    "aaco",
    "cae",
    "permutation",
    "sequential_dummy",
    "random_dummy",
    "optimalcube",
}


def get_afa_method_class(name: str) -> type[AFAMethod]:  # noqa: PLR0911
    """
    Return the appropriate AFAMethod for a given method type.

    Note that several method types can have the same AFAMethod class, like the RL methods. A dictionary is not used since it could lead to circular imports.
    """
    if name in {"shim2018", "zannone2019", "kachuee2019"}:
        from afa_rl.afa_methods import RLAFAMethod  # noqa: PLC0415

        return RLAFAMethod
    if name == "covert2023":
        from afa_discriminative.afa_methods import (  # noqa: PLC0415
            Covert2023AFAMethod,
        )

        return Covert2023AFAMethod
    if name == "gadgil2023":
        from afa_discriminative.afa_methods import (  # noqa: PLC0415
            Gadgil2023AFAMethod,
        )

        return Gadgil2023AFAMethod
    if name == "ma2018":
        from afa_generative.afa_methods import Ma2018AFAMethod  # noqa: PLC0415

        return Ma2018AFAMethod

    if name == "aaco":
        from afa_oracle.afa_methods import AACOAFAMethod  # noqa: PLC0415

        return AACOAFAMethod

    if name in {"cae", "permutation"}:
        from static.static_methods import StaticBaseMethod  # noqa: PLC0415

        return StaticBaseMethod
    if name == "sequentialdummy":
        from common.afa_methods import (  # noqa: PLC0415
            SequentialDummyAFAMethod,
        )

        return SequentialDummyAFAMethod
    if name == "randomdummy":
        from common.afa_methods import RandomDummyAFAMethod  # noqa: PLC0415

        return RandomDummyAFAMethod
    if name == "optimalcube":
        from common.afa_methods import OptimalCubeAFAMethod  # noqa: PLC0415

        return OptimalCubeAFAMethod
    msg = f"Unknown AFA method: {name}"
    raise ValueError(msg)


AFA_DATASET_TYPES = {
    "cube",
    "cubeSimple",
    "cubeOnlyInformative",
    "shim2018cube",
    "AFAContext",
    "AFAContextRandomInsert",
    "ContextSelectiveXOR",
    "MNIST",
    "diabetes",
    "physionet",
    "miniboone",
    "FashionMNIST",
    "bank_marketing",
}


def get_afa_dataset_class(name: str) -> type[AFADataset]:  # noqa: C901, PLR0911
    if name == "cube":
        from common.datasets import CubeDataset  # noqa: PLC0415

        return CubeDataset
    if name == "cubeSimple":
        from common.datasets import CubeSimpleDataset  # noqa: PLC0415

        return CubeSimpleDataset
    if name == "cubeOnlyInformative":
        from common.datasets import CubeOnlyInformativeDataset  # noqa: PLC0415

        return CubeOnlyInformativeDataset
    if name == "shim2018cube":
        from common.datasets import Shim2018CubeDataset  # noqa: PLC0415

        return Shim2018CubeDataset
    if name == "AFAContext":
        from common.datasets import AFAContextDataset  # noqa: PLC0415

        return AFAContextDataset
    if name == "AFAContextRandomInsert":
        from common.datasets import (  # noqa: PLC0415
            AFAContextRandomInsertDataset,
        )

        return AFAContextRandomInsertDataset
    if name == "ContextSelectiveXOR":
        from common.datasets import ContextSelectiveXORDataset  # noqa: PLC0415

        return ContextSelectiveXORDataset
    if name == "MNIST":
        from common.datasets import MNISTDataset  # noqa: PLC0415

        return MNISTDataset
    if name == "diabetes":
        from common.datasets import DiabetesDataset  # noqa: PLC0415

        return DiabetesDataset
    if name == "physionet":
        from common.datasets import PhysionetDataset  # noqa: PLC0415

        return PhysionetDataset
    if name == "miniboone":
        from common.datasets import MiniBooNEDataset  # noqa: PLC0415

        return MiniBooNEDataset
    if name == "FashionMNIST":
        from common.datasets import FashionMNISTDataset  # noqa: PLC0415

        return FashionMNISTDataset
<<<<<<< HEAD
    elif name == "bank_marketing":
        from common.datasets import BankMarketingDataset

        return BankMarketingDataset
    else:
        raise ValueError(f"Unknown AFA dataset: {name}")
=======
    msg = f"Unknown AFA dataset: {name}"
    raise ValueError(msg)
>>>>>>> 56bc48ea


AFA_CLASSIFIER_TYPES = {
    "randomdummy",
    "uniformdummy",
    "WrappedMaskedMLPClassifier",
    "Shim2018AFAClassifier",
}


def get_afa_classifier_class(name: str) -> type[AFAClassifier]:
    if name == "randomdummy":
        from common.classifiers import (  # noqa: PLC0415
            RandomDummyAFAClassifier,
        )

        return RandomDummyAFAClassifier
    if name == "uniformdummy":
        from common.classifiers import (  # noqa: PLC0415
            UniformDummyAFAClassifier,
        )

        return UniformDummyAFAClassifier
    if name == "WrappedMaskedMLPClassifier":
        from common.classifiers import (  # noqa: PLC0415
            WrappedMaskedMLPClassifier,
        )

        return WrappedMaskedMLPClassifier
    if name == "Shim2018AFAClassifier":
        from afa_rl.shim2018.models import (  # noqa: PLC0415
            Shim2018AFAClassifier,
        )

        return Shim2018AFAClassifier
    if name == "Zannone2019AFAClassifier":
        from afa_rl.zannone2019.models import (  # noqa: PLC0415
            Zannone2019AFAClassifier,
        )

        return Zannone2019AFAClassifier
    if name == "Kachuee2019AFAClassifier":
        from afa_rl.kachuee2019.models import (  # noqa: PLC0415
            Kachuee2019AFAClassifier,
        )

        return Kachuee2019AFAClassifier
    msg = f"Unknown AFA classifier: {name}"
    raise ValueError(msg)<|MERGE_RESOLUTION|>--- conflicted
+++ resolved
@@ -142,17 +142,13 @@
         from common.datasets import FashionMNISTDataset  # noqa: PLC0415
 
         return FashionMNISTDataset
-<<<<<<< HEAD
-    elif name == "bank_marketing":
+    if name == "bank_marketing":
         from common.datasets import BankMarketingDataset
 
         return BankMarketingDataset
-    else:
-        raise ValueError(f"Unknown AFA dataset: {name}")
-=======
+
     msg = f"Unknown AFA dataset: {name}"
     raise ValueError(msg)
->>>>>>> 56bc48ea
 
 
 AFA_CLASSIFIER_TYPES = {
