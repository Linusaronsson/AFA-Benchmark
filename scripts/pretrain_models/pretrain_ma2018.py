import yaml
import argparse
from datetime import datetime
import logging
import gc
from pathlib import Path
import hydra
from hydra.utils import to_absolute_path
from omegaconf import DictConfig, OmegaConf
from tempfile import TemporaryDirectory
import torch
import torch.nn as nn
import wandb
from torchrl.modules import MLP
<<<<<<< HEAD
from afa_generative.afa_methods import (
    EDDI,
    UniformSampler,
    IterativeSelector,
    Ma2018AFAMethod,
)
=======
from afa_generative.afa_methods import UniformSampler, IterativeSelector, EDDI_Training, Ma2018AFAMethod
>>>>>>> 454c1fa0
from afa_generative.utils import MaskLayer
from afa_generative.models import PartialVAE, fc_Net
from afa_generative.datasets import prepare_datasets
from common.config_classes import Ma2018PretraingConfig
from common.utils import set_seed, dict_to_namespace, load_dataset_artifact
from afa_rl.zannone2019.models import PointNet, PointNetType
from afa_rl.utils import get_1D_identity


log = logging.getLogger(__name__)


@hydra.main(
    version_base=None,
    config_path="../../conf/pretrain/ma2018",
    config_name="config",
)
def main(cfg: Ma2018PretraingConfig):
    log.debug(cfg)
    print(OmegaConf.to_yaml(cfg))

    run = wandb.init(
        group="pretrain_ma2018",
        job_type="pretraining",
        config=OmegaConf.to_container(cfg, resolve=True),  # pyright: ignore
    )
<<<<<<< HEAD
    wandb.define_metric("pvae/train_loss", step_metric="pvae/epoch")
    wandb.define_metric("pvae/val_loss", step_metric="pvae/epoch")
    wandb.define_metric("predictor/train_loss", step_metric="predictor/epoch")
    wandb.define_metric("predictor/val_loss", step_metric="predictor/epoch")
=======
    wandb.define_metric("pvae_pretrain/train_loss", step_metric="pvae_pretrain/epoch")
    wandb.define_metric("pvae_pretrain/val_loss",   step_metric="pvae_pretrain/epoch")
    wandb.define_metric("joint_training/train_loss", step_metric="joint_training/epoch")
    wandb.define_metric("joint_training/val_loss",   step_metric="joint_training/epoch")
>>>>>>> 454c1fa0

    set_seed(cfg.seed)
    device = torch.device(cfg.device)

    train_dataset, val_dataset, _, _ = load_dataset_artifact(cfg.dataset_artifact_name)

<<<<<<< HEAD
    train_loader, val_loader, d_in, d_out = prepare_datasets(
        train_dataset, val_dataset, cfg.batch_size
    )

    naive_identity_fn = get_1D_identity
    naive_identity_size = d_in
=======
    train_loader, val_loader, d_in, d_out \
        = prepare_datasets(train_dataset, val_dataset, cfg.batch_size)
    
    # naive_identity_fn=get_1D_identity
    # naive_identity_size = d_in
>>>>>>> 454c1fa0

    # Train PVAE.
    pointnet = PointNet(
        identity_size=cfg.pointnet.identity_size,
        n_features=d_in,
        feature_map_encoder=MLP(
            in_features=cfg.pointnet.identity_size,
            out_features=cfg.pointnet.output_size,
            num_cells=cfg.pointnet.feature_map_encoder_num_cells,
            activation_class=nn.ReLU,
        ),
        pointnet_type=PointNetType.POINTNETPLUS,
        max_embedding_norm=cfg.pointnet.max_embedding_norm,
    )
    encoder = MLP(
        in_features=cfg.pointnet.output_size,
        out_features=2 * cfg.partial_vae.latent_size,
        num_cells=cfg.partial_vae.encoder_num_cells,
        activation_class=nn.ReLU,
    )
    pv = PartialVAE(
        pointnet=pointnet,
        encoder=encoder,
        decoder=nn.Sequential(
            MLP(
                in_features=cfg.partial_vae.latent_size,
                out_features=d_in,
                num_cells=cfg.partial_vae.decoder_num_cells,
                activation_class=nn.ReLU,
            ),
            nn.Identity(),
        ),
    )
    pv = pv.to(device)
    pv.fit(
        train_loader=train_loader,
        val_loader=val_loader,
        lr=cfg.partial_vae.lr,
        nepochs=cfg.partial_vae.epochs,
        p_max=cfg.partial_vae.max_masking_probability,
        patience=cfg.partial_vae.patience,
        kl_scaling_factor=cfg.partial_vae.kl_scaling_factor,
    )

    # Train masked predictor.
<<<<<<< HEAD
    mask_layer = MaskLayer(append=True)
    model = fc_Net(
        input_dim=d_in * 2,
        output_dim=d_out,
        hidden_layer_num=2,
        hidden_unit=[128, 128],
        activations="ReLU",
        drop_out_rate=0.3,
        flag_drop_out=True,
        flag_only_output_layer=False,
    )
    sampler = UniformSampler(train_dataset.features)
    iterative = IterativeSelector(model, mask_layer, sampler).to(device)
    iterative.fit(
        train_loader,
        val_loader,
        lr=cfg.classifier.lr,
        nepochs=cfg.classifier.epochs,
        loss_fn=nn.CrossEntropyLoss(),
        patience=cfg.classifier.patience,
        verbose=True,
    )
=======
    model = MLP(
        in_features=cfg.partial_vae.latent_size,
        out_features=d_out,
        num_cells=cfg.classifier.num_cells,
        dropout=cfg.classifier.dropout,
        activation_class=nn.ReLU,
    )
    eddi = EDDI_Training(model, pv)
    eddi.fit(train_loader, val_loader)
>>>>>>> 454c1fa0

    eddi_selector = Ma2018AFAMethod(pv, model)
    pretrained_model_artifact = wandb.Artifact(
        name=f"pretrain_ma2018-{cfg.dataset_artifact_name.split(':')[0]}",
        type="pretrained_model",
    )
    with TemporaryDirectory(delete=False) as tmp_path_str:
        tmp_path = Path(tmp_path_str)
        eddi_selector.save(tmp_path)
        del eddi_selector
        eddi_selector = Ma2018AFAMethod.load(tmp_path / "model.pt", device=device)

    pretrained_model_artifact.add_file(str(tmp_path / 'model.pt'))
    run.log_artifact(
        pretrained_model_artifact,
        aliases=[*cfg.output_artifact_aliases, datetime.now().strftime("%b%d")],
    )
    run.finish()

    gc.collect()
    if torch.cuda.is_available():
        torch.cuda.empty_cache()
        torch.cuda.synchronize()


if __name__ == "__main__":
    main()<|MERGE_RESOLUTION|>--- conflicted
+++ resolved
@@ -12,16 +12,7 @@
 import torch.nn as nn
 import wandb
 from torchrl.modules import MLP
-<<<<<<< HEAD
-from afa_generative.afa_methods import (
-    EDDI,
-    UniformSampler,
-    IterativeSelector,
-    Ma2018AFAMethod,
-)
-=======
 from afa_generative.afa_methods import UniformSampler, IterativeSelector, EDDI_Training, Ma2018AFAMethod
->>>>>>> 454c1fa0
 from afa_generative.utils import MaskLayer
 from afa_generative.models import PartialVAE, fc_Net
 from afa_generative.datasets import prepare_datasets
@@ -48,37 +39,21 @@
         job_type="pretraining",
         config=OmegaConf.to_container(cfg, resolve=True),  # pyright: ignore
     )
-<<<<<<< HEAD
-    wandb.define_metric("pvae/train_loss", step_metric="pvae/epoch")
-    wandb.define_metric("pvae/val_loss", step_metric="pvae/epoch")
-    wandb.define_metric("predictor/train_loss", step_metric="predictor/epoch")
-    wandb.define_metric("predictor/val_loss", step_metric="predictor/epoch")
-=======
     wandb.define_metric("pvae_pretrain/train_loss", step_metric="pvae_pretrain/epoch")
     wandb.define_metric("pvae_pretrain/val_loss",   step_metric="pvae_pretrain/epoch")
     wandb.define_metric("joint_training/train_loss", step_metric="joint_training/epoch")
     wandb.define_metric("joint_training/val_loss",   step_metric="joint_training/epoch")
->>>>>>> 454c1fa0
 
     set_seed(cfg.seed)
     device = torch.device(cfg.device)
 
     train_dataset, val_dataset, _, _ = load_dataset_artifact(cfg.dataset_artifact_name)
 
-<<<<<<< HEAD
-    train_loader, val_loader, d_in, d_out = prepare_datasets(
-        train_dataset, val_dataset, cfg.batch_size
-    )
-
-    naive_identity_fn = get_1D_identity
-    naive_identity_size = d_in
-=======
     train_loader, val_loader, d_in, d_out \
         = prepare_datasets(train_dataset, val_dataset, cfg.batch_size)
     
     # naive_identity_fn=get_1D_identity
     # naive_identity_size = d_in
->>>>>>> 454c1fa0
 
     # Train PVAE.
     pointnet = PointNet(
@@ -124,30 +99,6 @@
     )
 
     # Train masked predictor.
-<<<<<<< HEAD
-    mask_layer = MaskLayer(append=True)
-    model = fc_Net(
-        input_dim=d_in * 2,
-        output_dim=d_out,
-        hidden_layer_num=2,
-        hidden_unit=[128, 128],
-        activations="ReLU",
-        drop_out_rate=0.3,
-        flag_drop_out=True,
-        flag_only_output_layer=False,
-    )
-    sampler = UniformSampler(train_dataset.features)
-    iterative = IterativeSelector(model, mask_layer, sampler).to(device)
-    iterative.fit(
-        train_loader,
-        val_loader,
-        lr=cfg.classifier.lr,
-        nepochs=cfg.classifier.epochs,
-        loss_fn=nn.CrossEntropyLoss(),
-        patience=cfg.classifier.patience,
-        verbose=True,
-    )
-=======
     model = MLP(
         in_features=cfg.partial_vae.latent_size,
         out_features=d_out,
@@ -157,7 +108,6 @@
     )
     eddi = EDDI_Training(model, pv)
     eddi.fit(train_loader, val_loader)
->>>>>>> 454c1fa0
 
     eddi_selector = Ma2018AFAMethod(pv, model)
     pretrained_model_artifact = wandb.Artifact(
